# Empowered Indian

This is the monorepo we'll be using to contain all the code related to the empowered indian platform.

Work in progress:
- As of now, the frontend and backend components are available in their respective folders.
<<<<<<< HEAD
- The goal is to turn into a monorepo where frontend and backend will be apps sharing the same set of packages and dev tools & ergonomics.

Initial plan is to have something like this,

```
.github/
.vscode/
apps/
    frontend/
    backend/
packages/
    features/
    data-access/
    ui/
    utils/
tooling/
....
```
=======
- The goal is to turn into a monorepo where frontend and backend will packages sharing the same set of packages and dev tools & ergonomics.
- We are actively gathering data on MLALADS and plan to begin development around this dataset soon.
>>>>>>> 0e861645

Contributions are welcome. But please note that before raising a pull request, make sure to open an issue first. This way, we can streamline the discussions on the issue & proposed solutions and keep things organized. PRs without any issue will be closed without any consideration.

## Local setup

In order to start, please read the following documentations:
- FE: [README](frontend/README.md) [CONTRIBUTING](frontend/CONTRIBUTING.md)
- BE: [README](backend/README.md) [CONTRIBUTING](backend/CONTRIBUTING.md)

## License

- AGPL-3.0 — see [LICENSE](./LICENSE).

## Star History

[![Star History Chart](https://api.star-history.com/svg?repos=Empowered-Indian/empowered-indian&type=Date)](https://star-history.com/#Empowered-Indian/empowered-indian)
<|MERGE_RESOLUTION|>--- conflicted
+++ resolved
@@ -4,8 +4,8 @@
 
 Work in progress:
 - As of now, the frontend and backend components are available in their respective folders.
-<<<<<<< HEAD
 - The goal is to turn into a monorepo where frontend and backend will be apps sharing the same set of packages and dev tools & ergonomics.
+- We are actively gathering data on MLALADS and plan to begin development around this dataset soon.
 
 Initial plan is to have something like this,
 
@@ -23,10 +23,6 @@
 tooling/
 ....
 ```
-=======
-- The goal is to turn into a monorepo where frontend and backend will packages sharing the same set of packages and dev tools & ergonomics.
-- We are actively gathering data on MLALADS and plan to begin development around this dataset soon.
->>>>>>> 0e861645
 
 Contributions are welcome. But please note that before raising a pull request, make sure to open an issue first. This way, we can streamline the discussions on the issue & proposed solutions and keep things organized. PRs without any issue will be closed without any consideration.
 
