--- conflicted
+++ resolved
@@ -55,15 +55,5 @@
     "tailwindcss-animate": "^1.0.7",
     "vite": "^7.0.4"
   },
-<<<<<<< HEAD
-  "prettier": {
-    "semi": false,
-    "singleQuote": true,
-    "trailingComma": "es5",
-    "printWidth": 100,
-    "arrowParens": "avoid"
-  }
-=======
   "prettier": "prettier-config"
->>>>>>> de81b4f2
 }