<<<<<<< HEAD
import { useState } from 'react';
import { sanitizeEmail } from '../../../../utils/inputSanitization';
import { FiMail, FiCheckCircle, FiInfo, FiAlertCircle } from 'react-icons/fi';
import toast from 'react-hot-toast';
import { subscribeToMailingList } from '../../../../services/api/mailingList';
import { Button } from '@/components/ui/button';
import { Input } from '@/components/ui/input';
import './MailingListForm.css';

const MailingListForm = () => {
  const [email, setEmail] = useState('');
  const [loading, setLoading] = useState(false);
  const [submitted, setSubmitted] = useState(false);
  const [alreadySubscribed, setAlreadySubscribed] = useState(false);
  const [inlineError, setInlineError] = useState('');

  const handleSubmit = async (e) => {
    e.preventDefault();
    if (!email) return toast.error('Please enter your email');

    try {
      setLoading(true);
      setAlreadySubscribed(false);
      setInlineError('');
      const res = await subscribeToMailingList(email, { skipErrorToast: true });
      toast.success(res?.message || 'Verification email sent');
      setSubmitted(true);
    } catch (err) {
      const status = err?.response?.status;
      const message = err?.response?.data?.message || err?.response?.data?.error;
      if (status === 409) {
        setAlreadySubscribed(true);
      } else if (message) {
        setInlineError(message);
      } else {
        setInlineError('Something went wrong. Please try again later.');
      }
    } finally {
      setLoading(false);
    }
  };

  if (submitted) {
    return (
      <div className="mailing-success">
        <FiCheckCircle className="icon" />
        <h4>Check your inbox</h4>
        <p>We sent a verification link to confirm your subscription.</p>
      </div>
    );
  }

  return (
    <form className="mailing-form" onSubmit={handleSubmit}>
      <div className="mailing-input-group">
        <FiMail className="mail-icon" />
        <Input
          style={{ width: '100%' }}
          type="email"
          placeholder="Enter your email"
          value={email}
          onChange={(e) => setEmail(sanitizeEmail(e.target.value))}
          disabled={loading}
          required
        />
      </div>
      <Button type="submit" variant="primary" className="mailing-submit" disabled={loading}>
        {loading ? 'Submitting…' : 'Subscribe'}
      </Button>
      {alreadySubscribed && (
        <div className="mailing-inline info">
          <FiInfo className="icon" />
          <span>This email is already subscribed and verified.</span>
        </div>
      )}
      {inlineError && !alreadySubscribed && (
        <div className="mailing-inline error">
          <FiAlertCircle className="icon" />
          <span>{inlineError}</span>
        </div>
      )}
      <p className="mailing-hint">No spam. Unsubscribe anytime.</p>
    </form>
  );
};

export default MailingListForm;


=======
import { useState } from 'react'
import { sanitizeEmail } from '../../../../utils/inputSanitization'
import { FiMail, FiCheckCircle, FiInfo, FiAlertCircle } from 'react-icons/fi'
import toast from 'react-hot-toast'
import { subscribeToMailingList } from '../../../../services/api/mailingList'
import { Button } from '@/components/ui/button'
import { Input } from '@/components/ui/input'
import './MailingListForm.css'

const MailingListForm = () => {
  const [email, setEmail] = useState('')
  const [loading, setLoading] = useState(false)
  const [submitted, setSubmitted] = useState(false)
  const [alreadySubscribed, setAlreadySubscribed] = useState(false)
  const [inlineError, setInlineError] = useState('')

  const handleSubmit = async e => {
    e.preventDefault()
    if (!email) return toast.error('Please enter your email')

    try {
      setLoading(true)
      setAlreadySubscribed(false)
      setInlineError('')
      const res = await subscribeToMailingList(email, { skipErrorToast: true })
      toast.success(res?.message || 'Verification email sent')
      setSubmitted(true)
    } catch (err) {
      const status = err?.response?.status
      const message = err?.response?.data?.message || err?.response?.data?.error
      if (status === 409) {
        setAlreadySubscribed(true)
      } else if (message) {
        setInlineError(message)
      } else {
        setInlineError('Something went wrong. Please try again later.')
      }
    } finally {
      setLoading(false)
    }
  }

  if (submitted) {
    return (
      <div className="mailing-success">
        <FiCheckCircle className="icon" />
        <h4>Check your inbox</h4>
        <p>We sent a verification link to confirm your subscription.</p>
      </div>
    )
  }

  return (
    <form className="mailing-form" onSubmit={handleSubmit}>
      <div className="mailing-input-group">
        <FiMail className="mail-icon" />
        <Input
          style={{ width: '100%' }}
          type="email"
          placeholder="Enter your email"
          value={email}
          onChange={e => setEmail(sanitizeEmail(e.target.value))}
          disabled={loading}
          required
        />
      </div>
      <Button type="submit" variant="default" className="mailing-submit" disabled={loading}>
        {loading ? 'Submitting…' : 'Subscribe'}
      </Button>
      {alreadySubscribed && (
        <div className="mailing-inline info">
          <FiInfo className="icon" />
          <span>This email is already subscribed and verified.</span>
        </div>
      )}
      {inlineError && !alreadySubscribed && (
        <div className="mailing-inline error">
          <FiAlertCircle className="icon" />
          <span>{inlineError}</span>
        </div>
      )}
      <p className="mailing-hint">No spam. Unsubscribe anytime.</p>
    </form>
  )
}

export default MailingListForm
>>>>>>> 7e517c36
<|MERGE_RESOLUTION|>--- conflicted
+++ resolved
@@ -1,179 +1,87 @@
-<<<<<<< HEAD
-import { useState } from 'react';
-import { sanitizeEmail } from '../../../../utils/inputSanitization';
-import { FiMail, FiCheckCircle, FiInfo, FiAlertCircle } from 'react-icons/fi';
-import toast from 'react-hot-toast';
-import { subscribeToMailingList } from '../../../../services/api/mailingList';
-import { Button } from '@/components/ui/button';
-import { Input } from '@/components/ui/input';
-import './MailingListForm.css';
-
-const MailingListForm = () => {
-  const [email, setEmail] = useState('');
-  const [loading, setLoading] = useState(false);
-  const [submitted, setSubmitted] = useState(false);
-  const [alreadySubscribed, setAlreadySubscribed] = useState(false);
-  const [inlineError, setInlineError] = useState('');
-
-  const handleSubmit = async (e) => {
-    e.preventDefault();
-    if (!email) return toast.error('Please enter your email');
-
-    try {
-      setLoading(true);
-      setAlreadySubscribed(false);
-      setInlineError('');
-      const res = await subscribeToMailingList(email, { skipErrorToast: true });
-      toast.success(res?.message || 'Verification email sent');
-      setSubmitted(true);
-    } catch (err) {
-      const status = err?.response?.status;
-      const message = err?.response?.data?.message || err?.response?.data?.error;
-      if (status === 409) {
-        setAlreadySubscribed(true);
-      } else if (message) {
-        setInlineError(message);
-      } else {
-        setInlineError('Something went wrong. Please try again later.');
-      }
-    } finally {
-      setLoading(false);
-    }
-  };
-
-  if (submitted) {
-    return (
-      <div className="mailing-success">
-        <FiCheckCircle className="icon" />
-        <h4>Check your inbox</h4>
-        <p>We sent a verification link to confirm your subscription.</p>
-      </div>
-    );
-  }
-
-  return (
-    <form className="mailing-form" onSubmit={handleSubmit}>
-      <div className="mailing-input-group">
-        <FiMail className="mail-icon" />
-        <Input
-          style={{ width: '100%' }}
-          type="email"
-          placeholder="Enter your email"
-          value={email}
-          onChange={(e) => setEmail(sanitizeEmail(e.target.value))}
-          disabled={loading}
-          required
-        />
-      </div>
-      <Button type="submit" variant="primary" className="mailing-submit" disabled={loading}>
-        {loading ? 'Submitting…' : 'Subscribe'}
-      </Button>
-      {alreadySubscribed && (
-        <div className="mailing-inline info">
-          <FiInfo className="icon" />
-          <span>This email is already subscribed and verified.</span>
-        </div>
-      )}
-      {inlineError && !alreadySubscribed && (
-        <div className="mailing-inline error">
-          <FiAlertCircle className="icon" />
-          <span>{inlineError}</span>
-        </div>
-      )}
-      <p className="mailing-hint">No spam. Unsubscribe anytime.</p>
-    </form>
-  );
-};
-
-export default MailingListForm;
-
-
-=======
-import { useState } from 'react'
-import { sanitizeEmail } from '../../../../utils/inputSanitization'
-import { FiMail, FiCheckCircle, FiInfo, FiAlertCircle } from 'react-icons/fi'
-import toast from 'react-hot-toast'
-import { subscribeToMailingList } from '../../../../services/api/mailingList'
-import { Button } from '@/components/ui/button'
-import { Input } from '@/components/ui/input'
-import './MailingListForm.css'
-
-const MailingListForm = () => {
-  const [email, setEmail] = useState('')
-  const [loading, setLoading] = useState(false)
-  const [submitted, setSubmitted] = useState(false)
-  const [alreadySubscribed, setAlreadySubscribed] = useState(false)
-  const [inlineError, setInlineError] = useState('')
-
-  const handleSubmit = async e => {
-    e.preventDefault()
-    if (!email) return toast.error('Please enter your email')
-
-    try {
-      setLoading(true)
-      setAlreadySubscribed(false)
-      setInlineError('')
-      const res = await subscribeToMailingList(email, { skipErrorToast: true })
-      toast.success(res?.message || 'Verification email sent')
-      setSubmitted(true)
-    } catch (err) {
-      const status = err?.response?.status
-      const message = err?.response?.data?.message || err?.response?.data?.error
-      if (status === 409) {
-        setAlreadySubscribed(true)
-      } else if (message) {
-        setInlineError(message)
-      } else {
-        setInlineError('Something went wrong. Please try again later.')
-      }
-    } finally {
-      setLoading(false)
-    }
-  }
-
-  if (submitted) {
-    return (
-      <div className="mailing-success">
-        <FiCheckCircle className="icon" />
-        <h4>Check your inbox</h4>
-        <p>We sent a verification link to confirm your subscription.</p>
-      </div>
-    )
-  }
-
-  return (
-    <form className="mailing-form" onSubmit={handleSubmit}>
-      <div className="mailing-input-group">
-        <FiMail className="mail-icon" />
-        <Input
-          style={{ width: '100%' }}
-          type="email"
-          placeholder="Enter your email"
-          value={email}
-          onChange={e => setEmail(sanitizeEmail(e.target.value))}
-          disabled={loading}
-          required
-        />
-      </div>
-      <Button type="submit" variant="default" className="mailing-submit" disabled={loading}>
-        {loading ? 'Submitting…' : 'Subscribe'}
-      </Button>
-      {alreadySubscribed && (
-        <div className="mailing-inline info">
-          <FiInfo className="icon" />
-          <span>This email is already subscribed and verified.</span>
-        </div>
-      )}
-      {inlineError && !alreadySubscribed && (
-        <div className="mailing-inline error">
-          <FiAlertCircle className="icon" />
-          <span>{inlineError}</span>
-        </div>
-      )}
-      <p className="mailing-hint">No spam. Unsubscribe anytime.</p>
-    </form>
-  )
-}
-
-export default MailingListForm
->>>>>>> 7e517c36
+import { useState } from 'react'
+import { sanitizeEmail } from '../../../../utils/inputSanitization'
+import { FiMail, FiCheckCircle, FiInfo, FiAlertCircle } from 'react-icons/fi'
+import toast from 'react-hot-toast'
+import { subscribeToMailingList } from '../../../../services/api/mailingList'
+import { Button } from '@/components/ui/button'
+import { Input } from '@/components/ui/input'
+import './MailingListForm.css'
+
+const MailingListForm = () => {
+  const [email, setEmail] = useState('')
+  const [loading, setLoading] = useState(false)
+  const [submitted, setSubmitted] = useState(false)
+  const [alreadySubscribed, setAlreadySubscribed] = useState(false)
+  const [inlineError, setInlineError] = useState('')
+
+  const handleSubmit = async e => {
+    e.preventDefault()
+    if (!email) return toast.error('Please enter your email')
+
+    try {
+      setLoading(true)
+      setAlreadySubscribed(false)
+      setInlineError('')
+      const res = await subscribeToMailingList(email, { skipErrorToast: true })
+      toast.success(res?.message || 'Verification email sent')
+      setSubmitted(true)
+    } catch (err) {
+      const status = err?.response?.status
+      const message = err?.response?.data?.message || err?.response?.data?.error
+      if (status === 409) {
+        setAlreadySubscribed(true)
+      } else if (message) {
+        setInlineError(message)
+      } else {
+        setInlineError('Something went wrong. Please try again later.')
+      }
+    } finally {
+      setLoading(false)
+    }
+  }
+
+  if (submitted) {
+    return (
+      <div className="mailing-success">
+        <FiCheckCircle className="icon" />
+        <h4>Check your inbox</h4>
+        <p>We sent a verification link to confirm your subscription.</p>
+      </div>
+    )
+  }
+
+  return (
+    <form className="mailing-form" onSubmit={handleSubmit}>
+      <div className="mailing-input-group">
+        <FiMail className="mail-icon" />
+        <Input
+          style={{ width: '100%' }}
+          type="email"
+          placeholder="Enter your email"
+          value={email}
+          onChange={e => setEmail(sanitizeEmail(e.target.value))}
+          disabled={loading}
+          required
+        />
+      </div>
+      <Button type="submit" variant="default" className="mailing-submit" disabled={loading}>
+        {loading ? 'Submitting…' : 'Subscribe'}
+      </Button>
+      {alreadySubscribed && (
+        <div className="mailing-inline info">
+          <FiInfo className="icon" />
+          <span>This email is already subscribed and verified.</span>
+        </div>
+      )}
+      {inlineError && !alreadySubscribed && (
+        <div className="mailing-inline error">
+          <FiAlertCircle className="icon" />
+          <span>{inlineError}</span>
+        </div>
+      )}
+      <p className="mailing-hint">No spam. Unsubscribe anytime.</p>
+    </form>
+  )
+}
+
+export default MailingListForm