--- conflicted
+++ resolved
@@ -50,15 +50,5 @@
     "prettier-config": "workspace:*",
     "supertest": "^7.1.4"
   },
-<<<<<<< HEAD
-  "prettier": {
-    "semi": false,
-    "singleQuote": true,
-    "trailingComma": "es5",
-    "printWidth": 100,
-    "arrowParens": "avoid"
-  }
-=======
   "prettier": "prettier-config"
->>>>>>> de81b4f2
 }